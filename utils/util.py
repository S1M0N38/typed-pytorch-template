import json
from pathlib import Path
from collections import OrderedDict


<<<<<<< HEAD
def ensure_dir(path):
    path = Path(path)
    if not path.is_dir():
        path.mkdir()

def read_json(filename):
    filename = Path(filename)
    with filename.open('rt') as handle:
        result = json.load(handle, object_pairs_hook=OrderedDict)
    return result
    
def write_json(obj, filename):
    filename = Path(filename)
    with filename.open('wt') as handle:
        json.dump(obj, handle, indent=4)
=======
def ensure_dir(dirname):
    dirname = Path(dirname)
    if not dirname.is_dir():
        dirname.mkdir(parents=True, exist_ok=False)

def read_json(fname):
    with fname.open('rt') as handle:
        return json.load(handle, object_hook=OrderedDict)

def write_json(content, fname):
    with fname.open('wt') as handle:
        json.dump(content, handle, indent=4, sort_keys=False)
>>>>>>> d820dd5f
<|MERGE_RESOLUTION|>--- conflicted
+++ resolved
@@ -3,23 +3,6 @@
 from collections import OrderedDict
 
 
-<<<<<<< HEAD
-def ensure_dir(path):
-    path = Path(path)
-    if not path.is_dir():
-        path.mkdir()
-
-def read_json(filename):
-    filename = Path(filename)
-    with filename.open('rt') as handle:
-        result = json.load(handle, object_pairs_hook=OrderedDict)
-    return result
-    
-def write_json(obj, filename):
-    filename = Path(filename)
-    with filename.open('wt') as handle:
-        json.dump(obj, handle, indent=4)
-=======
 def ensure_dir(dirname):
     dirname = Path(dirname)
     if not dirname.is_dir():
@@ -31,5 +14,4 @@
 
 def write_json(content, fname):
     with fname.open('wt') as handle:
-        json.dump(content, handle, indent=4, sort_keys=False)
->>>>>>> d820dd5f
+        json.dump(content, handle, indent=4, sort_keys=False)